--- conflicted
+++ resolved
@@ -24,25 +24,12 @@
 DBPASSWORD = 'thepassword'
 DBHOST = 'localhost'
 
-<<<<<<< HEAD
-import psycopg2
-from tempfile import mkstemp
-import re
-import sys
-import os
-import codecs
-from itertools import izip
-=======
-# import cgi
 import codecs
 import os
 import re
 import sys
 from tempfile import mkstemp
-# from xml.sax.saxutils import escape
-
-
->>>>>>> 134577ef
+
 import postags
 
 try:
@@ -52,7 +39,6 @@
 
 if sys.version_info[0] < 3:
     from itertools import izip as zip
-
     reload(sys)
     sys.setdefaultencoding('utf8')
 else:
@@ -67,7 +53,6 @@
     return zip(a, a)
 # enddef
 
-
 def toascii(txt):
     for source, replacement in [(u"æ", "ae"), (u"Æ", "Ae"), (u"œ", "oe"), (u"Œ", "Oe"),
                                 (u"ä", "a"), (u"ë", "e"), (u"ï", "i"), (u"ö", "o"), (u"ü", "u"), (u"ÿ", "u")]:
@@ -75,13 +60,11 @@
     return txt
 # enddef
 
-
 def touiorthography(txt):
     for source, replacement in [(u"v", "u"), (u"U", "V"), (u"j", "i"), (u"J", u"I")]:
         txt = txt.replace(source, replacement)
     return txt
 # enddef
-
 
 class Wordlist():
     def __init__(self):
@@ -131,8 +114,7 @@
     def loadwordfromdb(self, word):
         if USEMORPHEUSDATABASE:
             try:
-                self.dbcursor.execute("SELECT wordform, morphtag, lemma, accented FROM morpheus WHERE wordform = %s",
-                                      (word,))
+                self.dbcursor.execute("SELECT wordform, morphtag, lemma, accented FROM morpheus WHERE wordform = %s", (word,))
             except:
                 raise Exception("Error: Database table is missing. Please initialize the database.")
             # endtry
@@ -150,19 +132,11 @@
         if accented == None:
             self.unknownwords.add(wordform)
         else:
-<<<<<<< HEAD
             self.formtolemmas[wordform] = self.formtolemmas.get(wordform,[]) + [lemma]
             self.formtoaccenteds[wordform] = self.formtoaccenteds.get(wordform,[]) + [accented.lower()]
             self.formtotaglemmaaccents[wordform] = self.formtotaglemmaaccents.get(wordform,[]) + [(morphtag,lemma,accented)]
-    #enddef
-=======
-            self.formtolemmas[wordform] = self.formtolemmas.get(wordform, []) + [lemma]
-            self.formtoaccenteds[wordform] = self.formtoaccenteds.get(wordform, []) + [accented]
-            self.formtotaglemmaaccents[wordform] = self.formtotaglemmaaccents.get(wordform, []) + [
-                (morphtag, lemma, accented)]
-    # enddef
-
->>>>>>> 134577ef
+    # enddef
+
     def crunchwords(self, words):
         morphinpfd, morphinpfname = mkstemp()
         os.close(morphinpfd)
@@ -173,8 +147,7 @@
             morphinpfile.write(word.strip().lower() + '\n')
             morphinpfile.write(word.strip().capitalize() + '\n')
         morphinpfile.close()
-        os.system(
-            "MORPHLIB=" + MORPHEUSDIR + "stemlib " + MORPHEUSDIR + "bin/cruncher -L < " + morphinpfname + " > " + crunchedfname + " 2> /dev/null")
+        os.system("MORPHLIB=" + MORPHEUSDIR + "stemlib " + MORPHEUSDIR + "bin/cruncher -L < " + morphinpfname + " > " + crunchedfname + " 2> /dev/null")
         os.remove(morphinpfname)
         with codecs.open(crunchedfname, 'r', 'utf8') as crunchedfile:
             morpheus = crunchedfile.read()
@@ -198,8 +171,7 @@
                 lemma = parse[postags.LEMMA].replace("#", "").replace("1", "").replace(" ", "+")
                 parse[postags.LEMMA] = lemma
                 accented = parse[postags.ACCENTEDFORM]
-                if parse[postags.LEMMA].startswith("trans-") and accented[
-                    3] != "_":  # Work around shortcoming in Morpheus
+                if parse[postags.LEMMA].startswith("trans-") and accented[3] != "_":  # Work around shortcoming in Morpheus
                     accented = accented[:3] + "_" + accented[3:]
                 if accented == "male_" or accented == "cave_":
                     accented = accented[:-1]
@@ -319,23 +291,23 @@
         m = len(accented) + 1
         distance = [[0 for i in range(m)] for j in range(n)]
         for i in range(1, n):
-            distance[i][0] = distance[i - 1][0] + delcost(plain[i - 1])
+            distance[i][0] = distance[i-1][0] + delcost(plain[i-1])
         for j in range(1, m):
-            distance[0][j] = distance[0][j - 1] + inscost(accented[j - 1])
+            distance[0][j] = distance[0][j-1] + inscost(accented[j-1])
         for i in range(1, n):
             for j in range(1, m):
-                if toascii(plain[i - 1].lower()) == toascii(accented[j - 1].lower()):
-                    distance[i][j] = distance[i - 1][j - 1]
+                if toascii(plain[i-1].lower()) == toascii(accented[j-1].lower()):
+                    distance[i][j] = distance[i-1][j-1]
                 else:
-                    rghtcost = distance[i - 1][j] + delcost(plain[i - 1])
-                    diagcost = distance[i - 1][j - 1] + subcost(plain[i - 1], accented[j - 1])
-                    downcost = distance[i][j - 1] + inscost(accented[j - 1])
+                    rghtcost = distance[i-1][j] + delcost(plain[i-1])
+                    diagcost = distance[i-1][j-1] + subcost(plain[i-1], accented[j-1])
+                    downcost = distance[i][j-1] + inscost(accented[j-1])
                     distance[i][j] = min(rghtcost, diagcost, downcost)
         result = ""
         while i != 0 and j != 0:
-            upcost = distance[i][j - 1] if j > 0 else 1000
-            diagcost = distance[i - 1][j - 1] if j > 0 and i > 0 else 1000
-            leftcost = distance[i - 1][j] if i > 0 else 1000
+            upcost = distance[i][j-1] if j > 0 else 1000
+            diagcost = distance[i-1][j-1] if j > 0 and i > 0 else 1000
+            leftcost = distance[i-1][j] if i > 0 else 1000
             if diagcost <= upcost and diagcost < leftcost:  ## To-do: review the comparisons...
                 i -= 1
                 j -= 1
@@ -360,6 +332,7 @@
         # enddef
 # endclass
 
+
 class Tokenization:
     def __init__(self, text):
         self.tokens = []
@@ -389,27 +362,22 @@
     # enddef
 
     dividenda = {"nequid": 4, "attamen": 5, "unusquisque": 7, "unaquaeque": 7, "unumquodque": 7, "uniuscuiusque": 8,
-                 "uniuscujusque": 8,
-                 "unicuique": 6, "unumquemque": 7, "unamquamque": 7, "unoquoque": 6, "unaquaque": 6,
-                 "cuiusmodi": 4, "cujusmodi": 4, "quojusmodi": 4, "eiusmodi": 4, "ejusmodi": 4, "huiuscemodi": 4,
-                 "hujuscemodi": 4,
-                 "huiusmodi": 4, "hujusmodi": 4, "istiusmodi": 4, "nullomodo": 4, "quodammodo": 4,
-                 "nudiustertius": 7, "nonnisi": 4, "plusquam": 4, "proculdubio": 5, "quamplures": 6, "quamprimum": 6,
-                 "quinetiam": 5, "uerumetiam": 5, "verumetiam": 5, "verumtamen": 5, "uerumtamen": 5,
+                 "uniuscujusque": 8, "unicuique": 6, "unumquemque": 7, "unamquamque": 7, "unoquoque": 6,
+                 "unaquaque": 6, "cuiusmodi": 4, "cujusmodi": 4, "quojusmodi": 4, "eiusmodi": 4, "ejusmodi": 4,
+                 "huiuscemodi": 4, "hujuscemodi": 4, "huiusmodi": 4, "hujusmodi": 4, "istiusmodi": 4, "nullomodo": 4,
+                 "quodammodo": 4, "nudiustertius": 7, "nonnisi": 4, "plusquam": 4, "proculdubio": 5, "quamplures": 6,
+                 "quamprimum": 6, "quinetiam": 5, "uerumetiam": 5, "verumetiam": 5, "verumtamen": 5, "uerumtamen": 5,
                  "paterfamilias": 8, "patrisfamilias": 8, "patremfamilias": 8, "patrifamilias": 8, "patrefamilias": 8,
-                 "patresfamilias": 8,
-                 "patrumfamilias": 8, "patribusfamilias": 8, "materfamilias": 8, "matrisfamilias": 8,
-                 "matremfamilias": 8, "matrifamilias": 8,
-                 "matrefamilias": 8, "matresfamilias": 8, "matrumfamilias": 8, "matribusfamilias": 8,
+                 "patresfamilias": 8, "patrumfamilias": 8, "patribusfamilias": 8, "materfamilias": 8,
+                 "matrisfamilias": 8, "matremfamilias": 8, "matrifamilias": 8, "matrefamilias": 8,
+                 "matresfamilias": 8, "matrumfamilias": 8, "matribusfamilias": 8,
                  "respublica": 7, "reipublicae": 8, "rempublicam": 8, "senatusconsultum": 9, "senatusconsulto": 8,
-                 "senatusconsulti": 8,
-                 "usufructu": 6, "usumfructum": 7, "ususfructus": 7, "supradicti": 5, "supradictum": 6,
-                 "supradictus": 6, "supradicto": 5,
+                 "senatusconsulti": 8, "usufructu": 6, "usumfructum": 7, "ususfructus": 7,
+                 "supradicti": 5, "supradictum": 6, "supradictus": 6, "supradicto": 5,
                  "seipse": 4, "seipsa": 4, "seipsum": 5, "seipsam": 5, "seipso": 4, "seipsos": 5, "seipsas": 5,
-                 "seipsis": 5,
-                 "semetipse": 4, "semetipsa": 4, "semetipsum": 5, "semetipsam": 5, "semetipso": 4, "semetipsos": 5,
-                 "semetipsas": 5, "semetipsis": 5,
-                 "teipsum": 5, "temetipsum": 5, "vosmetipsos": 5, "idipsum": 5}
+                 "seipsis": 5, "semetipse": 4, "semetipsa": 4, "semetipsum": 5, "semetipsam": 5, "semetipso": 4,
+                 "semetipsos": 5, "semetipsas": 5, "semetipsis": 5, "teipsum": 5, "temetipsum": 5, "vosmetipsos": 5,
+                 "idipsum": 5}
     # satisdare, satisdetur, etc
 
     def splittokens(self, wordlist):
@@ -420,8 +388,7 @@
             oldlc = oldtoken.token.lower()
             if oldtoken.isword and oldlc != "que" and (
                             oldlc in wordlist.unknownwords or oldlc in ["nec", "neque", "necnon", "seque", "seseque",
-                                                                        "quique",
-                                                                        "secumque"]):
+                                                                        "quique", "secumque"]):
                 if oldlc == "nec":
                     tobeadded = oldtoken.split(1, True)
                 elif oldlc == "necnon":
@@ -430,17 +397,10 @@
                 elif oldlc in Tokenization.dividenda:
                     tobeadded = oldtoken.split(Tokenization.dividenda[oldlc], False)
                 elif len(oldlc) > 3 and oldlc.endswith("que"):
-<<<<<<< HEAD
                     tobeadded = oldtoken.split(3,True)
                 elif len(oldlc) > 2 and oldlc.endswith(("ve", "ue", "ne", "st")):
                     tobeadded = oldtoken.split(2,True)
             #endif
-=======
-                    tobeadded = oldtoken.split(3, True)
-                elif len(oldlc) > 2 and oldlc.endswith(("ve", "ue", "ne")):
-                    tobeadded = oldtoken.split(2, True)
-            # endif
->>>>>>> 134577ef
             if len(tobeadded) == 0:
                 newtokens.append(oldtoken)
             else:
@@ -624,7 +584,6 @@
                     result += unicodetext + enclitic
                 enclitic = ""
         return result
-<<<<<<< HEAD
     #enddef
 #endclass
 
@@ -692,8 +651,4 @@
     macronizer.settext("Iam primum omnium")
     print(macronizer.gettext())
     print(macronizer.gettext(domacronize=False, performitoj=True))
-""")
-=======
-        # enddef
-# endclass
->>>>>>> 134577ef
+""")